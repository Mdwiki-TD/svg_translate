--- conflicted
+++ resolved
@@ -1,7 +1,3 @@
-<<<<<<< HEAD
-
-import logging
-=======
 from __future__ import annotations
 
 import logging
@@ -10,7 +6,6 @@
 import time
 from typing import Any, Iterable, Sequence
 
->>>>>>> 9dbca262
 import pymysql
 
 
@@ -50,12 +45,9 @@
         else:
             self.credentials = {'read_default_file': db_data.get("db_connect_file")}
 
-<<<<<<< HEAD
-=======
         self._lock = threading.RLock()
         self.connection: Any | None = None
 
->>>>>>> 9dbca262
         try:
             self._connect()
         except pymysql.MySQLError as exc:  # pragma: no cover - defensive
