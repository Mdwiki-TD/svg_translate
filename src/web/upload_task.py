"""Upload task helpers with progress callbacks."""

from __future__ import annotations

from pathlib import Path
from typing import Any, Callable, Dict, Optional

from tqdm import tqdm
import logging

<<<<<<< HEAD
from svg_translate.commons.upload_bot import upload_file
from app.users.store import mark_token_used
from app.wiki_client import build_oauth_site

=======

try:  # pragma: no cover - maintain compatibility with both package layouts
    from svg_translate.commons.upload_bot import upload_file
except ImportError:  # pragma: no cover - fallback when running from src package
    from src.svg_translate.commons.upload_bot import upload_file  # type: ignore[no-redef]

>>>>>>> 9dbca262
logger = logging.getLogger(__name__)
PerFileCallback = Optional[Callable[[int, int, Path, str], None]]
ProgressUpdater = Optional[Callable[[Dict[str, Any]], None]]


def _coerce_encrypted(value: object) -> bytes | None:
    if value is None:
        return None
    if isinstance(value, bytes):
        return value
    if isinstance(value, bytearray):
        return bytes(value)
    if isinstance(value, memoryview):
        return value.tobytes()
    if isinstance(value, str):
        return value.encode("utf-8")
    return None


def _safe_invoke_callback(
    callback: PerFileCallback,
    index: int,
    total: int,
    target_path: Path,
    status: str,
) -> None:
    """
    Invoke a per-file progress callback if one is provided, catching and logging any exceptions.

    Parameters:
        callback (Optional[Callable[[int, int, Path, str], None]]): The per-file callback to invoke; may be None.
        index (int): 1-based index of the file within the total upload batch.
        total (int): Total number of files being uploaded.
        target_path (Path): Path to the file that was (attempted to be) uploaded.
        status (str): Upload status for the file (e.g., "success" or "failed").
    """
    if not callback:
        return
    try:
        callback(index, total, target_path, status)
    except Exception:  # pragma: no cover - defensive logging
        logger.exception("Error while executing progress callback")


def start_upload(
    files_to_upload: Dict[str, Dict[str, object]],
    main_title_link: str,
    site,
    per_file_callback: PerFileCallback = None,
):
    """Upload files to Wikimedia Commons using an authenticated mwclient site."""

    done = 0
    not_done = 0
    errors = []

    items = list(files_to_upload.items())
    total = len(items)

    if getattr(site, "logged_in", False):  # pragma: no cover - informational log
        username = getattr(site, "username", "")
        if username:
            print(f"<<yellow>>logged in as {username}.")

    for index, (file_name, file_data) in enumerate(
        tqdm(items, desc="uploading files", total=total),
        start=1,
    ):
        file_path = file_data.get("file_path", None) if isinstance(file_data, dict) else None
        print(f"start uploading file: {file_name}.")
        summary = (
            f"Adding {file_data['new_languages']} languages translations from {main_title_link}"
            if isinstance(file_data, dict) and "new_languages" in file_data
            else f"Adding translations from {main_title_link}"
        )
        upload = upload_file(
            file_name,
            file_path,
            site=site,
            summary=summary,
        ) or {}
        result = upload.get("result") if isinstance(upload, dict) else None
        print(f"upload: {result}")

        status = "success" if result == "Success" else "failed"
        if result == "Success":
            done += 1
        else:
            not_done += 1
            if isinstance(upload, dict) and "error" in upload:
                errors.append(upload.get("error"))

        target_path = Path(file_path) if file_path else Path(file_name)
        _safe_invoke_callback(per_file_callback, index, total, target_path, status)

    return {"done": done, "not_done": not_done, "errors": errors}


def upload_task(
    stages: Dict[str, Any],
    files_to_upload: Dict[str, Dict[str, object]],
    main_title: str,
    do_upload: Optional[bool] = None,
    user: Dict[str, str] = None,
    progress_updater: ProgressUpdater = None,
):
    """
    Coordinate and run the file upload process, updating stage status and progress as files are processed.

    Parameters:
        stages (Dict[str, str]): Mutable stage state; this function updates "status" and "message" to reflect progress and final outcome.
        files_to_upload (Dict[str, Dict[str, object]]): Mapping of filenames to their upload metadata; determines the total files to process.
        main_title (str): Title used to construct the main file link included in upload summaries.
        do_upload (Optional[bool]): Feature flag that enables or disables performing uploads; falsy values cause the task to skip uploading.
        progress_updater (Optional[Callable[[], None]]): Optional callback invoked after each per-file progress update and once at completion; exceptions from this callback are caught and logged.

    Returns:
        upload_result (Dict[str, object]), stages (Dict[str, str]):
                - upload_result: Summary of upload outcomes with keys:
                        - "done" (int): number of successfully uploaded files.
                        - "not_done" (int): number of files that were not uploaded.
                        - "errors" (List[str], optional): collected error messages from failed uploads.
                        - "skipped" (bool, optional): true when the upload was skipped and "reason" provides why.
                - stages: The final stage state dictionary (same object passed in) with updated "status" and "message".
    """
    total = len(files_to_upload)
    stages["status"] = "Running"
    stages["message"] = f"Uploading files 0/{total:,}"

    if progress_updater:
        progress_updater(stages)

    if not do_upload:
        stages["status"] = "Skipped"
        stages["message"] += " (Upload disabled)"
        if progress_updater:
            progress_updater(stages)
        return {"done": 0, "not_done": total, "skipped": True, "reason": "disabled"}, stages

    if not files_to_upload:
        stages["status"] = "Skipped"
        stages["message"] += " (No files to upload)"
        if progress_updater:
            progress_updater(stages)
        return {"done": 0, "not_done": 0, "skipped": True, "reason": "no-input"}, stages

    user = user or {}
    access_token_enc = _coerce_encrypted(user.get("access_token_enc"))
    access_secret_enc = _coerce_encrypted(user.get("access_secret_enc"))

    if not access_token_enc or not access_secret_enc:
        stages["status"] = "Failed"
        stages["message"] += " (Missing OAuth credentials)"
        if progress_updater:
            progress_updater(stages)
        return {
            "done": 0,
            "not_done": total,
            "skipped": True,
            "reason": "missing-token",
        }, stages

    user_id = user.get("id") if isinstance(user, dict) else None

    try:
        site = build_oauth_site(access_token_enc, access_secret_enc)
    except Exception as exc:  # pragma: no cover - network interaction
        logger.exception("Failed to build OAuth site", exc_info=exc)
        stages["status"] = "Failed"
        stages["message"] += " (OAuth authentication failed)"
        if progress_updater:
            progress_updater(stages)
        return {
            "done": 0,
            "not_done": total,
            "skipped": True,
            "reason": "oauth-auth-failed",
        }, stages

    if isinstance(user_id, int):
        try:
            mark_token_used(user_id)
        except Exception:  # pragma: no cover - defensive logging
            logger.exception("Failed to record token usage", extra={"user_id": user_id})

    main_title_link = f"[[:File:{main_title}]]"

    counts = {"success": 0, "failed": 0}

    def per_file_callback(index: int, total_items: int, _path: Path, status: str) -> None:
        """
        Update upload counters and the stage message for a single file, then invoke the progress updater if provided.

        Parameters:
            index (int): 1-based index of the current file in the upload sequence.
            total_items (int): Total number of files being uploaded.
            _path (Path): Path of the file; accepted for callback signature compatibility and not used.
            status (str): Upload outcome for the file; expected values include "success" or other strings indicating failure.

        Notes:
            - Increments the appropriate counter for success or failure and sets the stage message to reflect the current progress (for example, "Uploaded 3/10" or "Failed 2/10").
            - If a progress_updater is provided, it will be called; exceptions from the updater are caught and logged.
        """
        if status == "success":
            counts["success"] += 1
            prefix = "Uploaded"
        else:
            counts["failed"] += 1
            prefix = "Failed"

        stages["message"] = f"{prefix} {index:,}/{total_items:,}"

        if progress_updater:
            progress_updater(stages)

    upload_result = start_upload(
        files_to_upload,
        main_title_link,
        site,
        per_file_callback=per_file_callback,
    )

    stages["message"] = (
        f"Total Files: {total:,}, "
        f"Files uploaded {upload_result['done']:,}, "
        f"Files not uploaded: {upload_result['not_done']:,}"
    )

    if upload_result["not_done"]:
        stages["status"] = "Failed"
    else:
        stages["status"] = "Completed"

    if progress_updater:
        progress_updater(stages)

    return upload_result, stages<|MERGE_RESOLUTION|>--- conflicted
+++ resolved
@@ -8,19 +8,12 @@
 from tqdm import tqdm
 import logging
 
-<<<<<<< HEAD
-from svg_translate.commons.upload_bot import upload_file
-from app.users.store import mark_token_used
-from app.wiki_client import build_oauth_site
-
-=======
 
 try:  # pragma: no cover - maintain compatibility with both package layouts
     from svg_translate.commons.upload_bot import upload_file
 except ImportError:  # pragma: no cover - fallback when running from src package
     from src.svg_translate.commons.upload_bot import upload_file  # type: ignore[no-redef]
 
->>>>>>> 9dbca262
 logger = logging.getLogger(__name__)
 PerFileCallback = Optional[Callable[[int, int, Path, str], None]]
 ProgressUpdater = Optional[Callable[[Dict[str, Any]], None]]
