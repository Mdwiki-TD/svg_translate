--- conflicted
+++ resolved
@@ -334,21 +334,12 @@
         column_name: str,
         column_value: Any,
     ) -> None:
-<<<<<<< HEAD
         try:
             safe_column = ALLOWED_TASK_UPDATE_COLUMNS[column_name]
         except KeyError as exc:
             raise ValueError(f"Invalid task column requested: {column_name}") from exc
 
         sql = f"UPDATE tasks SET {safe_column} = %s, updated_at = %s WHERE id = %s"
-=======
-        ALLOWED_COLUMNS = {"main_file"}  # Add other allowed columns here
-        if column_name not in ALLOWED_COLUMNS:
-            logger.error(f"Attempted to update a non-whitelisted column: '{column_name}' for task {task_id}")
-            raise ValueError(f"Invalid column name: {column_name}")
-
-        sql = f"UPDATE tasks SET {column_name} = %s WHERE id = %s"
->>>>>>> 007d6927
 
         try:
             self.db.execute_query(
